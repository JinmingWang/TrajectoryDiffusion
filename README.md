# TrajectoryDiffusion
Apply diffusion models to trajectory tasks
<<<<<<< HEAD

TrajUNet is a Neural Network structure proposed by:

[DiffTraj: Generating GPS Trajectory with Diffusion Probabilistic Model](https://arxiv.org/abs/2304.11582)

The original github page can be found at:

https://github.com/Yasoz/DiffTraj
=======
Try to implement 

# TODO
- [ ] Push dataset pre-processing code (C++)
- [ ] Check data distribution, normalize trajectries using z-score normalization (time, lat, lon)
- [ ] Add code to write log during training
- [ ] Implement generation (denoising) process
- [ ] Do Training
- [ ] Implement JSD score to compare generated dataset and real dataset
>>>>>>> a70ae08b
<|MERGE_RESOLUTION|>--- conflicted
+++ resolved
@@ -1,15 +1,5 @@
 # TrajectoryDiffusion
 Apply diffusion models to trajectory tasks
-<<<<<<< HEAD
-
-TrajUNet is a Neural Network structure proposed by:
-
-[DiffTraj: Generating GPS Trajectory with Diffusion Probabilistic Model](https://arxiv.org/abs/2304.11582)
-
-The original github page can be found at:
-
-https://github.com/Yasoz/DiffTraj
-=======
 Try to implement 
 
 # TODO
@@ -19,4 +9,11 @@
 - [ ] Implement generation (denoising) process
 - [ ] Do Training
 - [ ] Implement JSD score to compare generated dataset and real dataset
->>>>>>> a70ae08b
+
+TrajUNet is a Neural Network structure proposed by:
+
+[DiffTraj: Generating GPS Trajectory with Diffusion Probabilistic Model](https://arxiv.org/abs/2304.11582)
+
+The original github page can be found at:
+
+https://github.com/Yasoz/DiffTraj